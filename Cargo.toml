[package]
name = "quantrs"
version = "0.1.7"
authors = ["Carlo Bortolan <carlobortolan@gmail.com>"]
description = "A tiny Rust library for quantitative finance"
license = "MIT OR Apache-2.0"
keywords = ["quantitative", "quant", "finance", "options", "pricing"]
categories = ["finance", "simulation", "mathematics", "algorithms", "science"]

repository = "https://github.com/carlobortolan/quantrs"
documentation = "https://docs.rs/quantrs"
homepage = "https://github.com/carlobortolan/quantrs"
edition = "2021"

include = ["CHANGELOG.md", "LICENSE-MIT.md", "LICENSE-APACHE.md", "OUTLOOK.md", "src/", "tests/"]

# When changing MSRV: Also update the README
rust-version = "1.82.0"

# For Python bindings
[lib]
name = "quantrs"
crate-type = ["cdylib", "rlib"]

[features]
default = []
python = ["pyo3"]

[dependencies]
pyo3 = { version = "0.26", features = ["extension-module"], optional = true }
chrono = "0.4.41"
plotters = "0.3.7"
rand = "0.9.2"
rand_distr = "0.5.1"
rayon = "1.10.0"
statrs = "0.18.0"
<<<<<<< HEAD
ndarray = "0.16.1"
ndarray-stats = "0.6.0"
csv = "=1.3.0"
=======
reqwest = { version = "0.12.23", features = ["json"] }
serde = "1.0.219"
serde-aux = "4.7.0"
tokio = "1.48.0"
>>>>>>> 6245aa08

[dev-dependencies]
approx = "0.5.1"
criterion = { version = "0.7", features = ["html_reports"] }
tokio-test = "0.4.4"

[[bench]]
name = "option_pricing_bench"
harness = false

[lints.rust.unexpected_cfgs]
level = "warn"
# Set by cargo-llvm-cov when running on nightly
check-cfg = ['cfg(coverage_nightly)']

[package.metadata.docs.rs]
all-features = true
rustdoc-args = ["--cfg", "docsrs"]<|MERGE_RESOLUTION|>--- conflicted
+++ resolved
@@ -34,16 +34,13 @@
 rand_distr = "0.5.1"
 rayon = "1.10.0"
 statrs = "0.18.0"
-<<<<<<< HEAD
 ndarray = "0.16.1"
 ndarray-stats = "0.6.0"
-csv = "=1.3.0"
-=======
+csv = "=1.3.1"
 reqwest = { version = "0.12.23", features = ["json"] }
 serde = "1.0.219"
 serde-aux = "4.7.0"
 tokio = "1.48.0"
->>>>>>> 6245aa08
 
 [dev-dependencies]
 approx = "0.5.1"

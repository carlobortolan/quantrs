--- conflicted
+++ resolved
@@ -1,15 +1,10 @@
 use chrono::NaiveDate;
-<<<<<<< HEAD
-use quantrs::fixed_income::ZeroCouponBond;
-=======
->>>>>>> bddbf3b5
-use quantrs::fixed_income::{BondPricingError, DayCount, PriceResult};
+use quantrs::fixed_income::{DayCount, ZeroCouponBond};
 
 #[cfg(test)]
 mod tests {
     use super::*;
 
-<<<<<<< HEAD
     mod zero_coupon_bond_tests {
         use chrono::NaiveDate;
         use quantrs::fixed_income::{Bond, DayCount, ZeroCouponBond};
@@ -38,7 +33,9 @@
 
             let accrued = bond.accrued_interest(settlement, DayCount::Act365F);
             assert_eq!(accrued, 0.0); // Zero coupon bonds have no accrued interest
-=======
+        }
+    }
+
     mod cashflow_tests {
         use quantrs::fixed_income::generate_schedule;
 
@@ -61,10 +58,56 @@
 
             assert!(!schedule.is_empty());
             assert_eq!(schedule[0], date);
->>>>>>> bddbf3b5
         }
 
-<<<<<<< HEAD
+        #[test]
+        fn test_day_count_enum() {
+            let day_count = DayCount::Act365F;
+            assert_eq!(day_count, DayCount::Act365F);
+
+            let day_count = DayCount::Thirty360US;
+            assert_eq!(day_count, DayCount::Thirty360US);
+        }
+    }
+
+    mod bond_pricing_tests {
+        use chrono::NaiveDate;
+        use quantrs::fixed_income::{BondPricingError, PriceResult};
+
+        #[test]
+        fn test_invalid_frequency_error() {
+            let error = BondPricingError::InvalidFrequency(3);
+            assert_eq!(
+                format!("{}", error),
+                "Invalid coupon frequency: 3. Must be 1, 2, 4, or 12"
+            );
+        }
+
+        #[test]
+        fn test_price_result_creation() {
+            let result = PriceResult {
+                clean: 98.5,
+                dirty: 100.2,
+                accrued: 1.7,
+            };
+
+            assert_eq!(result.clean, 98.5);
+            assert_eq!(result.dirty, 100.2);
+            assert_eq!(result.accrued, 1.7);
+        }
+
+        #[test]
+        fn test_bond_pricing_error_display() {
+            let error = BondPricingError::InvalidYield(1.5);
+            assert_eq!(format!("{}", error), "Invalid yield to maturity: 1.5");
+
+            let settlement = NaiveDate::from_ymd_opt(2025, 8, 19).unwrap();
+            let maturity = NaiveDate::from_ymd_opt(2024, 12, 31).unwrap();
+            let error = BondPricingError::settlement_after_maturity(settlement, maturity);
+            assert!(format!("{}", error).contains("Settlement date"));
+        }
+    }
+
     #[test]
     fn test_zero_coupon_bond_creation() {
         let maturity = NaiveDate::from_ymd_opt(2030, 12, 31).unwrap();
@@ -73,105 +116,4 @@
         assert_eq!(bond.face_value, 1000.0);
         assert_eq!(bond.maturity, maturity);
     }
-
-    #[test]
-    fn test_bond_pricing_error_display() {
-        let error = BondPricingError::InvalidYield(1.5);
-        assert_eq!(format!("{}", error), "Invalid yield to maturity: 1.5");
-
-        let settlement = NaiveDate::from_ymd_opt(2025, 8, 19).unwrap();
-        let maturity = NaiveDate::from_ymd_opt(2024, 12, 31).unwrap();
-        let error = BondPricingError::settlement_after_maturity(settlement, maturity);
-        assert!(format!("{}", error).contains("Settlement date"));
-    }
-
-    #[test]
-    fn test_invalid_frequency_error() {
-        let error = BondPricingError::InvalidFrequency(3);
-        assert_eq!(
-            format!("{}", error),
-            "Invalid coupon frequency: 3. Must be 1, 2, 4, or 12"
-        );
-    }
-
-    #[test]
-    fn test_day_count_enum() {
-        let day_count = DayCount::Act365F;
-        assert_eq!(day_count, DayCount::Act365F);
-
-        let day_count = DayCount::Thirty360US;
-        assert_eq!(day_count, DayCount::Thirty360US);
-    }
-
-    #[test]
-    fn test_price_result_creation() {
-        let result = PriceResult {
-            clean: 98.5,
-            dirty: 100.2,
-            accrued: 1.7,
-        };
-
-        assert_eq!(result.clean, 98.5);
-        assert_eq!(result.dirty, 100.2);
-        assert_eq!(result.accrued, 1.7);
-=======
-        #[test]
-        fn test_price_result_creation() {
-            let result = PriceResult {
-                clean: 98.5,
-                dirty: 100.2,
-                accrued: 1.7,
-            };
-            assert_eq!(result.clean, 98.5);
-        }
-
-        #[test]
-        fn test_bond_pricing_error_display() {
-            let error = BondPricingError::InvalidYield(1.5);
-            assert_eq!(format!("{}", error), "Invalid yield to maturity: 1.5");
-        }
->>>>>>> bddbf3b5
-    }
-
-    #[test]
-    fn test_bond_pricing_error_display() {
-        let error = BondPricingError::InvalidYield(1.5);
-        assert_eq!(format!("{}", error), "Invalid yield to maturity: 1.5");
-
-        let settlement = NaiveDate::from_ymd_opt(2025, 8, 19).unwrap();
-        let maturity = NaiveDate::from_ymd_opt(2024, 12, 31).unwrap();
-        let error = BondPricingError::settlement_after_maturity(settlement, maturity);
-        assert!(format!("{}", error).contains("Settlement date"));
-    }
-
-    #[test]
-    fn test_invalid_frequency_error() {
-        let error = BondPricingError::InvalidFrequency(3);
-        assert_eq!(
-            format!("{}", error),
-            "Invalid coupon frequency: 3. Must be 1, 2, 4, or 12"
-        );
-    }
-
-    #[test]
-    fn test_day_count_enum() {
-        let day_count = DayCount::Act365F;
-        assert_eq!(day_count, DayCount::Act365F);
-
-        let day_count = DayCount::Thirty360US;
-        assert_eq!(day_count, DayCount::Thirty360US);
-    }
-
-    #[test]
-    fn test_price_result_creation() {
-        let result = PriceResult {
-            clean: 98.5,
-            dirty: 100.2,
-            accrued: 1.7,
-        };
-
-        assert_eq!(result.clean, 98.5);
-        assert_eq!(result.dirty, 100.2);
-        assert_eq!(result.accrued, 1.7);
-    }
 }
# quantrs

![tests][actions-test-badge]
[![MIT licensed][license-badge]](./LICENSE.md)
[![Crate][crates-badge]][crates-url]
[![docs.rs][docsrs-badge]][docs-url]
[![codecov-quantrs][codecov-badge]][codecov-url]
![Crates.io MSRV][crates-msrv-badge]

[actions-test-badge]: https://github.com/carlobortolan/quantrs/actions/workflows/ci.yml/badge.svg
[crates-badge]: https://img.shields.io/crates/v/quantrs.svg
[crates-url]: https://crates.io/crates/quantrs
[license-badge]: https://img.shields.io/badge/license-MIT-blue.svg
[docsrs-badge]: https://img.shields.io/docsrs/quantrs
[docs-url]: https://docs.rs/quantrs/*/quantrs
[codecov-badge]: https://codecov.io/gh/carlobortolan/quantrs/graph/badge.svg?token=NJ4HW3OQFY
[codecov-url]: https://codecov.io/gh/carlobortolan/quantrs
[crates-msrv-badge]: https://img.shields.io/crates/msrv/quantrs

Quantrs is a tiny quantitative finance library for Rust.
It is designed to be as intuitive and easy to use as possible so that you can work with derivatives without the need to write complex code or have a PhD in reading quantlib documentation.
The library is still in the early stages of development, and many features are not yet implemented.

Please check out the documentation [here][docs-url].

## Features

### Options Pricing

For now quantrs only supports options pricing of vanilla and exotic options with continuous dividends yields.

<<<<<<< HEAD
<details>
<summary><i>Click to see supported models</i></summary>
=======
The following models are available:
>>>>>>> 169c428c

|                             | Black-Scholes   | Black-76 | Lattice      | ³Monte-Carlo | Finite Diff   | Heston |
| --------------------------- | --------------- | -------- | ------------ | ------------ | ------------- | ------ |
| European                    | ✅              | ⏳       | ✅           | ✅           | ⏳            | ⏳     |
| American                    | ❌              | ❌       | ✅           | ❌ (L. Sq.)  | ⏳            | ❌     |
| Bermudan                    | ❌              | ❌       | ⏳           | ❌ (L. Sq.)  | ❌ (complex)  | ❌     |
| ¹Basket                     | ⏳ (∀component) | ❌       | ⏳ (approx.) | ⏳           | ❌            | ❌     |
| ¹Rainbow                    | ⏳ (∀component) | ❌       | ⏳ (approx.) | ⏳           | ❌            | ❌     |
| ²Barrier                    | ❌ (mod. BSM)   | ❌       | ⏳           | ⏳           | ⏳            | ⏳     |
| ²Double Barrier             | ❌ (mod. BSM)   | ❌       | ⏳           | ⏳           | ❌ (complex)  | ⏳     |
| ²Asian (fixed strike)       | ❌ (mod. BSM)   | ❌       | ❌           | ✅           | ⏳            | ⏳     |
| ²Asian (floating strike)    | ❌ (mod. BSM)   | ❌       | ❌           | ✅ (flaky)   | ⏳            | ⏳     |
| ²Lookback (fixed strike)    | ⏳              | ❌       | ❌           | ⏳           | ⏳            | ⏳     |
| ²Lookback (floating strike) | ⏳              | ❌       | ❌           | ⏳           | ⏳            | ⏳     |
| ²Binary Cash-or-Nothing     | ✅              | ⏳       | ⏳           | ✅           | ❌ (mod. PDE) | ⏳     |
| ²Binary Asset-or-Nothing    | ✅              | ⏳       | ⏳           | ✅           | ❌ (mod. PDE) | ⏳     |
| Greeks (Δ, ν, Θ, ρ, Γ)      | ✅              | ⏳       | ⏳           | ❌           | ❌            | ❌     |
| Implied Volatility          | ✅              | ⏳       | ⏳           | ❌           | ❌            | ❌     |

<<<<<<< HEAD
> ¹ _"Exotic" options with standard exercise style; only differ in their payoff value_\
> ² _Non-vanilla path-dependent "exotic" options_\
> ³ _MC simulates underlying price paths based on geometric Brownian motion for Black-Scholes models and geometric average price paths for Asian and Lookback options_\
> ✅ = Supported, ⏳ = Planned / In progress, ❌ = Not supported / Not applicable

</details>

## Benchmarks

Compared to other popular options pricing libraries, quantrs is _significantly_ faster:

<!-- - **⏳x faster** `QuantLib` (C++ bindings) -->
- **29x faster** than `QuantLib` (python bindings)
- **113x faster** than `py_vollib`
- **15x faster** than `RustQuant`
- **2.7x faster** than `Q-Fin`

| Library                                                | Mean Execution Time (μs) | Median Execution Time (μs) | Standard Deviation (μs) | Operations / Second (OPS) |
| ------------------------------------------------------ | ------------------------ | -------------------------- | ----------------------- | --------------------------- |
| quantrs                                                | 0.0971                   | 0.0970                     | 0.0007                  | 10,142,000                  |
| [QuantLib](https://www.quantlib.org) (cpp)             | n.a.                     | n.a.                       | n.a.                    | n.a.                        |
| [QuantLib](https://pypi.org/project/QuantLib) (py)     | 2.8551 (29x slower)      | 2.8630 (29x slower)        | 0.9391                  | 350,250                     |
| [py_vollib](https://github.com/vollib/py_vollib)       | 10.9959 (113x slower)    | 10.8950 (110x slower)      | 1.1398                  | 90,943                      |
| [Q-Fin](https://github.com/romanmichaelpaolucci/Q-Fin) | 0.2622 (2.7x slower)     | 0.2603                     | 0.0356                  | 3,813,700                   |
| [RustQuant](https://github.com/avhz/RustQuant)         | 1.4777 (15x slower)      | 1.4750                     | 0.0237                  | 676,727                     |

You can find the benchmarks at [quantrs.pages.dev/report](https://quantrs.pages.dev/report/)

=======
> [!note]
>
> ¹ _"Exotic" options with standard exercise style; only differ in their payoff value_\
> ² Non-vanilla path-dependent "exotic" options\
> ³ _MC simulates underlying price paths based on geometric Brownian motion for Black-Scholes models and geometric average price paths for Asian and Lookback options_\
> ✅ = Supported, ⏳ = Planned / In progress, ❌ = Not supported / Not applicable

## Benchmarks

You can find the benchmarks at [quantrs.pages.dev/report](https://quantrs.pages.dev/report/)

```sh
cargo bench
```

>>>>>>> 169c428c
_Published benchmarks have been measured on a selfhosted VM with 32 GB RAM, AMD Ryzen 7 PRO 6850U @ 2.70GHz, and Manjaro Linux x86_64_

## Usage

Add this to your `Cargo.toml`:

```toml
[dependencies]
quantrs = "0.1.3"
```

Now if you want to e.g., model binary call options using the Black-Scholes model, you can:

```rust
use quantrs::options::*;

fn main() {
    // Create a new instrument with a spot price of 100 and a dividend yield of 2%
    let instrument = Instrument::new()
        .with_spot(100.0)
        .with_continuous_dividend_yield(0.02);

    // Create a new Cash-or-Nothing binary call option with a strike price of 85
    let option = BinaryOption::cash_or_nothing(instrument, 85.0, OptionType::Call);

    // Create a new Black-Scholes model with:
    // - Time to maturity (T) = 0.78 years
    // - Risk-free interest rate (r) = 5%
    // - Volatility (σ) = 20%
    let model = BlackScholesModel::new(0.78, 0.05, 0.2);

    // Calculate the price of the binary call option using the Black-Scholes model
    let price = model.price(&option);
    println!("Price: {}", price);

    // Calculate the Greeks (Delta, Gamma, Theta, Vega, Rho) for the option
    let greeks = Greeks::calculate(&model, option);
    println!("Greeks: {:?}\n", greeks);
}
```

This will output:

```text
Price: 0.8006934914644723
Greeks: Greeks { delta: 0.013645840354947947, gamma: -0.0008813766475726433, theta: 0.17537248302290848, vega: -1.3749475702133236, rho: 0.4398346243436515 }
```

See the [documentation][docs-url] for more information and examples.

## Minimum supported Rust version (MSRV)

This crate requires a Rust version of 1.65.0 or higher. Increases in MSRV will be considered a semver non-breaking API change and require a version increase (PATCH until 1.0.0, MINOR after 1.0.0).

## Outlook

See [OUTLOOK.md](OUTLOOK.md) for a list of planned features and improvements.

## Contributing

If you find any bugs or have suggestions for improvement, please open a new issue or submit a pull request.

## License

This project is licensed under the MIT License. See the [LICENSE.md](LICENSE.md) file for details.

---

© Carlo Bortolan

> Carlo Bortolan &nbsp;&middot;&nbsp;
> GitHub [carlobortolan](https://github.com/carlobortolan) &nbsp;&middot;&nbsp;
> contact via [carlobortolan@gmail.com](mailto:carlobortolan@gmail.com)<|MERGE_RESOLUTION|>--- conflicted
+++ resolved
@@ -29,12 +29,8 @@
 
 For now quantrs only supports options pricing of vanilla and exotic options with continuous dividends yields.
 
-<<<<<<< HEAD
 <details>
 <summary><i>Click to see supported models</i></summary>
-=======
-The following models are available:
->>>>>>> 169c428c
 
 |                             | Black-Scholes   | Black-76 | Lattice      | ³Monte-Carlo | Finite Diff   | Heston |
 | --------------------------- | --------------- | -------- | ------------ | ------------ | ------------- | ------ |
@@ -54,7 +50,6 @@
 | Greeks (Δ, ν, Θ, ρ, Γ)      | ✅              | ⏳       | ⏳           | ❌           | ❌            | ❌     |
 | Implied Volatility          | ✅              | ⏳       | ⏳           | ❌           | ❌            | ❌     |
 
-<<<<<<< HEAD
 > ¹ _"Exotic" options with standard exercise style; only differ in their payoff value_\
 > ² _Non-vanilla path-dependent "exotic" options_\
 > ³ _MC simulates underlying price paths based on geometric Brownian motion for Black-Scholes models and geometric average price paths for Asian and Lookback options_\
@@ -67,39 +62,23 @@
 Compared to other popular options pricing libraries, quantrs is _significantly_ faster:
 
 <!-- - **⏳x faster** `QuantLib` (C++ bindings) -->
+
 - **29x faster** than `QuantLib` (python bindings)
 - **113x faster** than `py_vollib`
 - **15x faster** than `RustQuant`
 - **2.7x faster** than `Q-Fin`
 
 | Library                                                | Mean Execution Time (μs) | Median Execution Time (μs) | Standard Deviation (μs) | Operations / Second (OPS) |
-| ------------------------------------------------------ | ------------------------ | -------------------------- | ----------------------- | --------------------------- |
-| quantrs                                                | 0.0971                   | 0.0970                     | 0.0007                  | 10,142,000                  |
-| [QuantLib](https://www.quantlib.org) (cpp)             | n.a.                     | n.a.                       | n.a.                    | n.a.                        |
-| [QuantLib](https://pypi.org/project/QuantLib) (py)     | 2.8551 (29x slower)      | 2.8630 (29x slower)        | 0.9391                  | 350,250                     |
-| [py_vollib](https://github.com/vollib/py_vollib)       | 10.9959 (113x slower)    | 10.8950 (110x slower)      | 1.1398                  | 90,943                      |
-| [Q-Fin](https://github.com/romanmichaelpaolucci/Q-Fin) | 0.2622 (2.7x slower)     | 0.2603                     | 0.0356                  | 3,813,700                   |
-| [RustQuant](https://github.com/avhz/RustQuant)         | 1.4777 (15x slower)      | 1.4750                     | 0.0237                  | 676,727                     |
+| ------------------------------------------------------ | ------------------------ | -------------------------- | ----------------------- | ------------------------- |
+| quantrs                                                | 0.0971                   | 0.0970                     | 0.0007                  | 10,142,000                |
+| [QuantLib](https://www.quantlib.org) (cpp)             | n.a.                     | n.a.                       | n.a.                    | n.a.                      |
+| [QuantLib](https://pypi.org/project/QuantLib) (py)     | 2.8551 (29x slower)      | 2.8630 (29x slower)        | 0.9391                  | 350,250                   |
+| [py_vollib](https://github.com/vollib/py_vollib)       | 10.9959 (113x slower)    | 10.8950 (110x slower)      | 1.1398                  | 90,943                    |
+| [Q-Fin](https://github.com/romanmichaelpaolucci/Q-Fin) | 0.2622 (2.7x slower)     | 0.2603                     | 0.0356                  | 3,813,700                 |
+| [RustQuant](https://github.com/avhz/RustQuant)         | 1.4777 (15x slower)      | 1.4750                     | 0.0237                  | 676,727                   |
 
 You can find the benchmarks at [quantrs.pages.dev/report](https://quantrs.pages.dev/report/)
 
-=======
-> [!note]
->
-> ¹ _"Exotic" options with standard exercise style; only differ in their payoff value_\
-> ² Non-vanilla path-dependent "exotic" options\
-> ³ _MC simulates underlying price paths based on geometric Brownian motion for Black-Scholes models and geometric average price paths for Asian and Lookback options_\
-> ✅ = Supported, ⏳ = Planned / In progress, ❌ = Not supported / Not applicable
-
-## Benchmarks
-
-You can find the benchmarks at [quantrs.pages.dev/report](https://quantrs.pages.dev/report/)
-
-```sh
-cargo bench
-```
-
->>>>>>> 169c428c
 _Published benchmarks have been measured on a selfhosted VM with 32 GB RAM, AMD Ryzen 7 PRO 6850U @ 2.70GHz, and Manjaro Linux x86_64_
 
 ## Usage

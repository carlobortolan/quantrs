--- conflicted
+++ resolved
@@ -98,29 +98,6 @@
 ```rust
 use quantrs::options::*;
 
-<<<<<<< HEAD
-fn main() {
-    // Create a new instrument with a spot price of 100 and a dividend yield of 2%
-    let instrument = Instrument::new()
-        .with_spot(100.0)
-        .with_continuous_dividend_yield(0.02);
-
-    // Create a new Cash-or-Nothing binary call option with a strike price of 85
-    let option = BinaryOption::cash_or_nothing(instrument, 85.0, OptionType::Call);
-
-    // Create a new Black-Scholes model with:
-    // - Time to maturity (T) = 0.78 years
-    // - Risk-free interest rate (r) = 5%
-    // - Volatility (σ) = 20%
-    let model = BlackScholesModel::new(0.78, 0.05, 0.2);
-
-    // Calculate the price of the binary call option using the Black-Scholes model
-    println!("Price: {}", model.price(&option));
-
-    // Calculate the Greeks (Delta, Gamma, Theta, Vega, Rho) for the option
-    println!("Greeks: {:?}", Greeks::calculate(&model, option));
-}
-=======
 // Create a new instrument with a spot price of 100 and a dividend yield of 2%
 let instrument = Instrument::new().with_spot(100.0).with_cont_yield(0.02);
 
@@ -139,7 +116,6 @@
 
 // Calculate first order greeks for the option
 println!("{:?}", Greeks::calculate(&model, &option));
->>>>>>> 91485d7e
 ```
 
 This will output:
